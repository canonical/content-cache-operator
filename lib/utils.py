--- conflicted
+++ resolved
@@ -196,7 +196,6 @@
     return None
 
 
-<<<<<<< HEAD
 def dns_servers(resolvconf_file='/etc/resolv.conf'):
     servers = []
     with open(resolvconf_file, 'r', encoding='utf-8') as f:
@@ -208,7 +207,8 @@
         if t[0] == 'nameserver':
             servers.append(t[1])
     return servers
-=======
+
+
 def package_version(package):
     cmd = ['dpkg-query', '--show', r'--showformat=${Version}\n', package]
     try:
@@ -217,5 +217,4 @@
         return None
     if not version:
         return None
-    return version
->>>>>>> 9f064cb7
+    return version