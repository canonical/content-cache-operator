import hashlib
import hmac


<<<<<<< HEAD
BASE_CACHE_PORT = 6080
BASE_BACKEND_PORT = 8080
BACKEND_PORT_LIMIT = 61000  # sysctl net.ipv4.ip_local_port_range


class InvalidPortError(Exception):
    pass


def next_port_pair(cache_port, backend_port,
                   base_cache_port=BASE_CACHE_PORT,
                   base_backend_port=BASE_BACKEND_PORT,
                   backend_port_limit=BACKEND_PORT_LIMIT):
    if cache_port == 0:
        cache_port = base_cache_port
    else:
        cache_port += 1

    if backend_port == 0:
        backend_port = base_backend_port
    else:
        backend_port += 1

    if cache_port < base_cache_port or cache_port >= base_backend_port:
        raise InvalidPortError('Dynamically allocated cache_port out of range')

    port_limit = base_backend_port + (base_backend_port - base_cache_port)
    if port_limit >= backend_port_limit:
        port_limit = backend_port_limit

    if backend_port < base_backend_port or backend_port >= port_limit:
        raise InvalidPortError('Dynamically allocated backend_port out of range')

    return (cache_port, backend_port)


def generate_nagios_check_name(site):
    return site.replace('.', '_').replace('-', '_')


def generate_token(signing_secret, url_path, expiry):
    expires = datetime.datetime.now() + datetime.timedelta(seconds=expiry)
    expiration = int(expires.timestamp())
=======
def generate_token(signing_secret, url_path, expiry_time):
    expiration = int(expiry_time.timestamp())
>>>>>>> f054fc09
    string_to_sign = "{0}{1}".format(url_path, expiration)
    digest = hmac.new(signing_secret.encode(), string_to_sign.encode(),
                      hashlib.sha1)
    return "{0}_{1}".format(expiration, digest.hexdigest())<|MERGE_RESOLUTION|>--- conflicted
+++ resolved
@@ -2,7 +2,6 @@
 import hmac
 
 
-<<<<<<< HEAD
 BASE_CACHE_PORT = 6080
 BASE_BACKEND_PORT = 8080
 BACKEND_PORT_LIMIT = 61000  # sysctl net.ipv4.ip_local_port_range
@@ -43,13 +42,8 @@
     return site.replace('.', '_').replace('-', '_')
 
 
-def generate_token(signing_secret, url_path, expiry):
-    expires = datetime.datetime.now() + datetime.timedelta(seconds=expiry)
-    expiration = int(expires.timestamp())
-=======
 def generate_token(signing_secret, url_path, expiry_time):
     expiration = int(expiry_time.timestamp())
->>>>>>> f054fc09
     string_to_sign = "{0}{1}".format(url_path, expiration)
     digest = hmac.new(signing_secret.encode(), string_to_sign.encode(),
                       hashlib.sha1)
