import os

import jinja2


HAPROXY_BASE_PATH = '/etc/haproxy'
INDENT = ' '*4


class HAProxyConf:

    def __init__(self, conf_path=HAPROXY_BASE_PATH):
        self._conf_path = conf_path

    @property
    def conf_path(self):
        return self._conf_path

    @property
    def conf_file(self):
        return os.path.join(self._conf_path, 'haproxy.cfg')

    def _generate_stanza_name(self, name):
        return name.replace('.', '-')[0:32]

    def _merge_listen_stanzas(self, config):
        new = {}
        for site in config.keys():
            default_port = 80
            tls_cert_bundle_path = config[site].get('tls-cert-bundle-path')
            if tls_cert_bundle_path:
                default_port = 443
            port = config[site].get('port', default_port)
            if port not in new:
                new[port] = {}
            new[port][site] = config[site]
            new[port][site]['port'] = port
        return new

    def render_stanza_listen(self, config):
        listen_stanza = """
listen {name}
{indent}bind 0.0.0.0:{port}{tls}
{backend_config}"""

        rendered_output = []

        # For listen stanzas, we need to merge them and use 'use_backend' with
        # the 'Host' header to direct to the correct backends.
        config = self._merge_listen_stanzas(config)
        for port in config:
            backend_config = []
            tls_cert_bundle_paths = []
            for site in config[port].keys():
                site_conf = config[port][site]
                site_name = site_conf.get('site-name', site)

                if len(config[port].keys()) == 1:
                    name = self._generate_stanza_name(site)
                else:
                    name = 'combined-{}'.format(port)

                tls_path = site_conf.get('tls-cert-bundle-path')
                if tls_path:
                    tls_cert_bundle_paths.append(tls_path)

                backend_name = site_conf.get('backend-name')
                if not backend_name:
                    backend_name = site
                backend_name = self._generate_stanza_name(backend_name)
                backend_config.append('{indent}use_backend backend-{backend} if {{ hdr(Host) -i {site_name} }}\n'
                                      .format(backend=backend_name, site_name=site_name, indent=INDENT))

<<<<<<< HEAD
            tls_config = ''
            if tls_cert_bundle_paths:
                tls_config = ' ssl crt {}'.format(' '.join(tls_cert_bundle_paths))

            if len(backend_config) == 1:
                backend = backend_config[0].split()[1]
                backend_config = ['{indent}default_backend {backend}\n'.format(backend=backend, indent=INDENT)]

            output = listen_stanza.format(name=name, backend_config=''.join(backend_config),
=======
            port = config[site].get('port', default_port)
            backend_name = self._generate_stanza_name(config[site].get('backend-name', site))
            name = self._generate_stanza_name(site)

            output = listen_stanza.format(name=name, backend_name=backend_name,
>>>>>>> 44a07d4c
                                          port=port, tls=tls_config, indent=INDENT)
            rendered_output.append(output)
        return rendered_output

    def render_stanza_backend(self, config):
        backend_stanza = """
backend backend-{name}
{indent}option httpchk HEAD / HTTP/1.0\\r\\nHost:\\ {site_name}\\r\\nUser-Agent:\\ haproxy/httpchk
{indent}http-request set-header Host {site_name}
{indent}balance leastconn
{backends}
"""
        rendered_output = []
        for site in config.keys():
            site_name = config[site].get('site-name', site)
            tls_config = ''
            if config[site].get('backend-tls'):
                tls_config = ' ssl sni str({site}) check-sni {site} verify required ca-file ca-certificates.crt' \
                             .format(site=site)
            backends = []
            count = 0
            for backend in config[site]['backends']:
                count += 1
                name = 'server_{}'.format(count)
                backends.append('{indent}server {name} {backend} check inter 5000 rise 2 fall 5 maxconn 16{tls}'
                                .format(name=name, backend=backend, tls=tls_config, indent=INDENT))

            output = backend_stanza.format(name=self._generate_stanza_name(site),
                                           site=site, site_name=site_name, backends='\n'.join(backends), indent=INDENT)

            rendered_output.append(output)

        return rendered_output

    def render(self, config, num_procs):
        base = os.path.dirname(os.path.dirname(os.path.realpath(__file__)))
        env = jinja2.Environment(loader=jinja2.FileSystemLoader(base))
        template = env.get_template('templates/haproxy_cfg.tmpl')
        return template.render({
            'listen': self.render_stanza_listen(config),
            'backend': self.render_stanza_backend(config),
            'num_procs': num_procs,
        })

    def write(self, content):
        # Check if contents changed
        try:
            with open(self.conf_file, 'r', encoding='utf-8') as f:
                current = f.read()
        except FileNotFoundError:
            current = ''
        if content == current:
            return False
        with open(self.conf_file, 'w', encoding='utf-8') as f:
            f.write(content)
        return True<|MERGE_RESOLUTION|>--- conflicted
+++ resolved
@@ -71,7 +71,6 @@
                 backend_config.append('{indent}use_backend backend-{backend} if {{ hdr(Host) -i {site_name} }}\n'
                                       .format(backend=backend_name, site_name=site_name, indent=INDENT))
 
-<<<<<<< HEAD
             tls_config = ''
             if tls_cert_bundle_paths:
                 tls_config = ' ssl crt {}'.format(' '.join(tls_cert_bundle_paths))
@@ -81,13 +80,6 @@
                 backend_config = ['{indent}default_backend {backend}\n'.format(backend=backend, indent=INDENT)]
 
             output = listen_stanza.format(name=name, backend_config=''.join(backend_config),
-=======
-            port = config[site].get('port', default_port)
-            backend_name = self._generate_stanza_name(config[site].get('backend-name', site))
-            name = self._generate_stanza_name(site)
-
-            output = listen_stanza.format(name=name, backend_name=backend_name,
->>>>>>> 44a07d4c
                                           port=port, tls=tls_config, indent=INDENT)
             rendered_output.append(output)
         return rendered_output
