--- conflicted
+++ resolved
@@ -184,20 +184,13 @@
 
             # Redirects are always processed before use_backends so we
             # need to convert default redirect sites to a backend.
-<<<<<<< HEAD
-            if len(backend_config) > 1 and default_backend.startswith("{indent}redirect prefix".format(indent=INDENT)):
+            if len(backend_config) + len(redirect_config) > 1 and default_backend.startswith(
+                "{indent}redirect prefix".format(indent=INDENT)
+            ):
                 backend_name = self._generate_stanza_name("default-redirect-{}".format(name), exclude=stanza_names)
                 output = "backend {}\n".format(backend_name) + default_backend
                 default_backend = "{indent}default_backend {backend_name}\n".format(
                     backend_name=backend_name, indent=INDENT
-=======
-            if len(backend_config) + len(redirect_config) > 1 and default_backend.startswith(
-                "{indent}redirect prefix".format(indent=INDENT)
-            ):
-                output = "backend default-redirect-site-{}\n".format(port) + default_backend
-                default_backend = "{indent}default_backend default-redirect-site-{port}\n".format(
-                    port=port, indent=INDENT
->>>>>>> 59eac24e
                 )
                 rendered_output.append(output)
                 stanza_names.append(backend_name)
