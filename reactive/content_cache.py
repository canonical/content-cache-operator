import datetime
import grp
import multiprocessing
import os
import pwd
import yaml
from copy import deepcopy

from charms import reactive
from charms.layer import status
from charmhelpers.core import hookenv, host
from charmhelpers.contrib.charmsupport import nrpe

from lib import utils
from lib import nginx
from lib import haproxy as HAProxy


@reactive.hook('upgrade-charm')
def upgrade_charm():
    status.maintenance('forcing reconfiguration on upgrade-charm')
    reactive.clear_flag('content_cache.active')
    reactive.clear_flag('content_cache.installed')
    reactive.clear_flag('content_cache.haproxy.configured')
    reactive.clear_flag('content_cache.nginx.configured')
    reactive.clear_flag('nagios-nrpe.configured')

    # Work around for
    # https://github.com/cmars/nrpe-external-master-interface/issues/12
    n = reactive.endpoint_from_name('nrpe-external-master')
    if n is None:
        hookenv.log('no nrpe-external-master relation to force')
    else:
        reactive.set_flag('nrpe-external-master.available')


@reactive.when_not('content_cache.installed')
def install():
    reactive.clear_flag('content_cache.active')

    reactive.clear_flag('content_cache.haproxy.configured')
    reactive.clear_flag('content_cache.nginx.configured')
    reactive.set_flag('content_cache.installed')


@reactive.when('config.changed')
def config_changed():
    reactive.clear_flag('content_cache.haproxy.configured')
    reactive.clear_flag('content_cache.nginx.configured')
    reactive.clear_flag('nagios-nrpe.configured')


@reactive.when('content_cache.nginx.configured', 'content_cache.haproxy.configured')
@reactive.when_not('content_cache.active')
def set_active():
    # XXX: Add more info such as nginx and haproxy status
    status.active('ready')
    reactive.set_flag('content_cache.active')


def service_start_or_restart(name):
    if host.service_running(name):
        status.maintenance('Restarting {}...'.format(name))
        host.service_restart(name)
    else:
        status.maintenance('Starting {}...'.format(name))
        host.service_start(name)


@reactive.when_not('content_cache.nginx.configured')
def configure_nginx(conf_path=None):
    status.maintenance('setting up Nginx as caching layer')
    reactive.clear_flag('content_cache.active')

    config = hookenv.config()

    if not config.get('sites'):
        status.blocked('requires list of sites to configure')
        return

    ngx_conf = nginx.NginxConf(conf_path)
    sites_secrets = secrets_from_config(config.get('sites_secrets'))
    sites = sites_from_config(config.get('sites'), sites_secrets)
    if not sites:
        status.blocked('list of sites provided is invalid')
        return

    # We only want the cache layer to listen only on localhost. This allows us
    # to deploy to edge networks and not worry about having to firewall off
    # access.
    conf = {}
    conf['listen_address'] = '127.0.0.1'
    changed = False
    for site, site_conf in sites.items():
<<<<<<< HEAD
        conf['site'] = site_conf.get('site-name') or site
        conf['listen_port'] = site_conf['cache_port']

        conf['locations'] = {}
        for location, loc_conf in site_conf.get('locations', {}).items():
            conf['locations'][location] = {}
            lc = conf['locations'][location]

            backend_port = loc_conf.get('backend_port')
            if backend_port:
                lc['backend'] = 'http://localhost:{}'.format(backend_port)

            # Per site secret HMAC key, if it exists. We pass this through to
            # the caching layer to activate the bit to restrict access.
            lc['signed-url-hmac-key'] = loc_conf.get('signed-url-hmac-key')
            lc['origin-headers'] = loc_conf.get('origin-headers')
            lc['extra-config'] = loc_conf.get('extra-config')

=======
        cache_port = site_conf['cache_port']
        backend_port = site_conf['backend_port']
        conf['site'] = site
        conf['listen_port'] = cache_port
        conf['backend'] = 'http://localhost:{}'.format(backend_port)
        # Per site secret HMAC key, if it exists. We pass this through to the
        # caching layer to activate the bit to restrict access.
        conf['signed_url_hmac_key'] = site_conf.get('signed-url-hmac-key')
        conf['origin_headers'] = site_conf.get('origin-headers')
        conf['local_content'] = site_conf.get('local-content')
>>>>>>> 72575e06
        if ngx_conf.write_site(site, ngx_conf.render(conf)):
            hookenv.log('Wrote out new configs for site: {}'.format(site))
            changed = True

    if ngx_conf.sync_sites(sites.keys()):
        hookenv.log('Enabled sites: {}'.format(' '.join(sites.keys())))
        changed = True

    if copy_file('files/nginx-logging-format.conf', os.path.join(ngx_conf.conf_path, 'nginx-logging-format.conf')):
        changed = True

    if changed:
        service_start_or_restart('nginx')

    reactive.set_flag('content_cache.nginx.configured')


@reactive.when_not('content_cache.haproxy.configured')
def configure_haproxy():
    status.maintenance('setting up HAProxy for frontend and backend proxy')
    reactive.clear_flag('content_cache.active')

    config = hookenv.config()

    if not config.get('sites'):
        status.blocked('requires list of sites to configure')
        return

    haproxy = HAProxy.HAProxyConf()
    sites_secrets = secrets_from_config(config.get('sites_secrets'))
    sites = sites_from_config(config.get('sites'), sites_secrets)
    if not sites:
        status.blocked('list of sites provided is invalid')
        return

    num_procs = multiprocessing.cpu_count()

    # We need to slot in the caching layer here.
    new_conf = {}
    for site, site_conf in sites.items():
        cache_port = site_conf['cache_port']
        cached_site = 'cached-{}'.format(site)
        new_conf[cached_site] = {
            'site-name': site_conf.get('site-name') or site,
            'locations': {},
        }

        default_port = 80
        tls_cert_bundle_path = site_conf.get('tls-cert-bundle-path')
        if tls_cert_bundle_path:
            default_port = 443
            new_conf[cached_site]['tls-cert-bundle-path'] = tls_cert_bundle_path

        new_conf[cached_site]['port'] = site_conf.get('port') or default_port

        # XXX: Reduce complexity here

        for location, loc_conf in site_conf.get('locations', {}).items():
            new_cached_loc_conf = {}
            new_cached_loc_conf['backends'] = ['127.0.0.1:{}'.format(cache_port)]
            new_cached_loc_conf['backend-options'] = ['forwardfor']

            # No backends
            if not site_conf['locations'][location].get('backends'):
                if not new_conf[cached_site]['locations']:
                    new_conf[cached_site]['locations'][location] = new_cached_loc_conf
                continue

            if new_conf.get(site) is None:
                new_conf[site] = {
                    'site-name': site_conf.get('site-name') or site,
                    # We only want the backend proxy layer to listen only on localhost. This
                    # allows us to deploy to edge networks and not worry about having to
                    # firewall off access.
                    'listen-address': '127.0.0.1',
                    'port': loc_conf.get('backend_port'),
                    'locations': {},
                }

            new_loc_conf = new_conf[site]['locations'][location] = {
                'backends': loc_conf['backends']
            }

            backend_check_method = loc_conf.get('backend-check-method')
            if backend_check_method:
                new_cached_loc_conf['backend-check-method'] = backend_check_method
                new_loc_conf['backend-check-method'] = backend_check_method
            backend_check_path = loc_conf.get('backend-check-path')
            if backend_check_path:
                new_cached_loc_conf['backend-check-path'] = backend_check_path
                new_loc_conf['backend-check-path'] = backend_check_path
            new_cached_loc_conf['signed-url-hmac-key'] = loc_conf.get('signed-url-hmac-key')
            if tls_cert_bundle_path:
                new_cached_loc_conf['backend-tls'] = False
                new_loc_conf['backend-tls'] = True
            else:
                # Support for HTTP front to HTTPS backends. This shouldn't
                # normally be used but it's useful for testing without having
                # to ship out TLS/SSL certificate bundles.
                new_loc_conf['backend-tls'] = site_conf.get('backend-tls')

            # When we have multiple locations, we only want/need one HAProxy
            # stanza to redirect requests to the cache.
            if not new_conf[cached_site]['locations']:
                new_conf[cached_site]['locations'][location] = new_cached_loc_conf

    if haproxy.write(haproxy.render(new_conf, num_procs)):
        service_start_or_restart('haproxy')

    reactive.set_flag('content_cache.haproxy.configured')


@reactive.when('content_cache.nginx.configured', 'content_cache.haproxy.configured')
@reactive.when('nrpe-external-master.available')
@reactive.when_not('nagios-nrpe.configured')
def configure_nagios():
    status.maintenance('setting up NRPE checks')
    reactive.clear_flag('content_cache.active')

    config = hookenv.config()

    # Use charmhelpers.contrib.charmsupport's nrpe to determine hostname
    hostname = nrpe.get_nagios_hostname()
    nrpe_setup = nrpe.NRPE(hostname=hostname, primary=True)

    sites_secrets = secrets_from_config(config.get('sites_secrets'))
    sites = sites_from_config(config.get('sites'), sites_secrets)

    for site, site_conf in sites.items():
        cache_port = site_conf['cache_port']
        backend_port = site_conf['backend_port']

        default_port = 80
        url = 'http://{}'.format(site)
        tls_cert_bundle_path = site_conf.get('tls-cert-bundle-path')
        tls = ''
        method = site_conf.get('backend-check-method', 'HEAD')
        path = site_conf.get('backend-check-path', '/')
        token = ''
        signed_url_hmac_key = site_conf.get('signed-url-hmac-key')
        if signed_url_hmac_key:
            expiry_time = datetime.datetime.now() + datetime.timedelta(days=3650)
            token = '?token={}'.format(utils.generate_token(signed_url_hmac_key, path, expiry_time))

        if tls_cert_bundle_path:
            default_port = 443
            url = 'https://{}'.format(site)
            tls = ' --ssl=1.2 --sni'

            # Negative Listen/frontend checks to alert on obsolete TLS versions
            for tlsrev in ('1', '1.1'):
                check_name = 'site_{}_no_tls_{}'.format(utils.generate_nagios_check_name(site),
                                                        tlsrev.replace('.', '_'))
                cmd = '/usr/lib/nagios/plugins/negate' \
                      ' /usr/lib/nagios/plugins/check_http -I 127.0.0.1 -H {site}' \
                      ' -p {port} --ssl={tls} --sni -j {method} -u {url}{path}{token}' \
                      .format(site=site, port=default_port, method=method, url=url, path=path, token=token, tls=tlsrev)
                nrpe_setup.add_check(check_name, '{} confirm obsolete TLS v{} denied'.format(site, tlsrev), cmd)

        # Listen / frontend check
        check_name = 'site_{}_listen'.format(utils.generate_nagios_check_name(site))
        cmd = '/usr/lib/nagios/plugins/check_http -I 127.0.0.1 -H {site}' \
              ' -p {port}{tls} -j {method} -u {url}{path}{token}' \
              .format(site=site, port=default_port, method=method, url=url, path=path, token=token, tls=tls)
        nrpe_setup.add_check(check_name, '{} site listen check'.format(site), cmd)

        # Cache layer check
        check_name = 'site_{}_cache'.format(utils.generate_nagios_check_name(site))
        cmd = '/usr/lib/nagios/plugins/check_http -I 127.0.0.1 -H {site}' \
              ' -p {cache_port} -j {method} -u {url}{path}{token}' \
              .format(site=site, cache_port=cache_port, method=method, url=url, path=path, token=token)
        nrpe_setup.add_check(check_name, '{} cache check'.format(site), cmd)

        # Backend proxy layer check; no token needs to be passed here as it's
        # stripped by the cache layer.
        check_name = 'site_{}_backend_proxy'.format(utils.generate_nagios_check_name(site))
        cmd = '/usr/lib/nagios/plugins/check_http -I 127.0.0.1 -H {site} -p {backend_port} -j {method} -u {url}{path}' \
              .format(site=site, backend_port=backend_port, method=method, url=url, path=path)
        nrpe_setup.add_check(check_name, '{} backend proxy check'.format(site), cmd)

    nrpe_setup.write()
    reactive.set_flag('nagios-nrpe.configured')


def sites_from_config(sites_yaml, sites_secrets=None):
    conf = yaml.safe_load(sites_yaml)
    sites = interpolate_secrets(conf, sites_secrets)
    cache_port = 0
    backend_port = 0
    for site, site_conf in sites.items():
        (cache_port, unused_backend_port) = utils.next_port_pair(cache_port, backend_port)
        site_conf['cache_port'] = cache_port
        for location, loc_conf in site_conf.get('locations', {}).items():
            if loc_conf and loc_conf.get('backends'):
                (unused_cache_port, backend_port) = utils.next_port_pair(cache_port, backend_port)
                loc_conf['backend_port'] = backend_port
    return sites


def secrets_from_config(secrets_yaml):
    secrets = ''
    if not secrets_yaml:
        return {}
    try:
        secrets = yaml.safe_load(secrets_yaml)
    except yaml.YAMLError:
        return {}
    if isinstance(secrets, dict):
        return secrets
    else:
        return {}


def interpolate_secrets(sites, secrets):
    sites = deepcopy(sites)
    for site, site_conf in sites.items():
        if not secrets or not secrets.get(site):
            continue
        for location, loc_conf in site_conf.get('locations', {}).items():
            location_secrets = secrets.get(site).get(location)

            signed_url_hmac_key = loc_conf.get('signed-url-hmac-key')
            if signed_url_hmac_key == '${secret}':
                loc_conf['signed-url-hmac-key'] = location_secrets.get('signed-url-hmac-key')

            origin_headers = loc_conf.get('origin-headers')
            if origin_headers:
                origin_header_secrets = location_secrets.get('origin-headers')
                loc_conf['origin-headers'] = _interpolate_secrets_origin_headers(origin_headers, origin_header_secrets)

    return sites


def _interpolate_secrets_origin_headers(headers, secrets):
    headers = deepcopy(headers)
    for header in headers:
        for k, v in header.items():
            if v != '${secret}':
                continue
            header[k] = secrets.get(k)
    return headers


def copy_file(source_path, dest_path, perms=0o644, owner=None, group=None):
    """Copy a file from the charm directory onto the local filesystem.

    Returns True if the file was copied, False if the file already exists and
    is identical.
    """

    # Compare and only write out file on change.
    with open(source_path, 'r') as f:
        source = f.read()
    dest = ''
    if os.path.exists(dest_path):
        with open(dest_path, 'r') as f:
            dest = f.read()

    if source == dest:
        return False

    if not owner:
        owner = pwd.getpwuid(os.getuid()).pw_name
    if not group:
        group = grp.getgrgid(os.getgid()).gr_name

    host.write_file(path=dest_path, content=source, owner=owner, group=group,
                    perms=perms)
    return True<|MERGE_RESOLUTION|>--- conflicted
+++ resolved
@@ -92,7 +92,6 @@
     conf['listen_address'] = '127.0.0.1'
     changed = False
     for site, site_conf in sites.items():
-<<<<<<< HEAD
         conf['site'] = site_conf.get('site-name') or site
         conf['listen_port'] = site_conf['cache_port']
 
@@ -111,18 +110,6 @@
             lc['origin-headers'] = loc_conf.get('origin-headers')
             lc['extra-config'] = loc_conf.get('extra-config')
 
-=======
-        cache_port = site_conf['cache_port']
-        backend_port = site_conf['backend_port']
-        conf['site'] = site
-        conf['listen_port'] = cache_port
-        conf['backend'] = 'http://localhost:{}'.format(backend_port)
-        # Per site secret HMAC key, if it exists. We pass this through to the
-        # caching layer to activate the bit to restrict access.
-        conf['signed_url_hmac_key'] = site_conf.get('signed-url-hmac-key')
-        conf['origin_headers'] = site_conf.get('origin-headers')
-        conf['local_content'] = site_conf.get('local-content')
->>>>>>> 72575e06
         if ngx_conf.write_site(site, ngx_conf.render(conf)):
             hookenv.log('Wrote out new configs for site: {}'.format(site))
             changed = True
