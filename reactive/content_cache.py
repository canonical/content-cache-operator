import datetime
import multiprocessing

from charms import reactive
from charms.layer import status
from charmhelpers.core import hookenv, host
from charmhelpers.contrib.charmsupport import nrpe

from lib import utils
from lib import nginx
from lib import haproxy as HAProxy


@reactive.hook('upgrade-charm')
def upgrade_charm():
    status.maintenance('forcing reconfiguration on upgrade-charm')
    reactive.clear_flag('content_cache.active')
    reactive.clear_flag('content_cache.installed')
    reactive.clear_flag('content_cache.haproxy.configured')
    reactive.clear_flag('content_cache.nginx.configured')


@reactive.when_not('content_cache.installed')
def install():
    reactive.clear_flag('content_cache.active')

    reactive.clear_flag('content_cache.haproxy.configured')
    reactive.clear_flag('content_cache.nginx.configured')
    reactive.set_flag('content_cache.installed')


@reactive.when('config.changed')
def config_changed():
    reactive.clear_flag('content_cache.haproxy.configured')
    reactive.clear_flag('content_cache.nginx.configured')
    reactive.clear_flag('nagios-nrpe.configured')


@reactive.when('content_cache.nginx.configured', 'content_cache.haproxy.configured')
@reactive.when_not('content_cache.active')
def set_active():
    # XXX: Add more info such as nginx and haproxy status
    status.active('ready')
    reactive.set_flag('content_cache.active')


def service_start_or_restart(name):
    if host.service_running(name):
        status.maintenance('Restarting {}...'.format(name))
        host.service_restart(name)
    else:
        status.maintenance('Starting {}...'.format(name))
        host.service_start(name)


@reactive.when_not('content_cache.nginx.configured')
def configure_nginx():
    config = hookenv.config()

    if not config.get('sites'):
        status.blocked('requires list of sites to configure')
        reactive.clear_flag('content_cache.active')
        return

    ngx_conf = nginx.NginxConf()
    sites = utils.sites_from_config(config.get('sites'))

    changed = False
    for site in sites.keys():
        cache_port = sites[site]['cache_port']
        backend_port = sites[site]['backend_port']
        backend = 'http://localhost:{}'.format(backend_port)
        # Per site secret HMAC key, if it exists. We pass this through to the
        # caching layer to activate the bit to restrict access.
        signed_url_hmac_key = sites[site].get('signed-url-hmac-key')
        origin_headers = sites[site].get('origin-headers')
        if ngx_conf.write_site(site, ngx_conf.render(site, cache_port, backend, signed_url_hmac_key, origin_headers)):
            hookenv.log('Wrote out new configs for site: {}'.format(site))
            changed = True

    if ngx_conf.sync_sites(sites.keys()):
        hookenv.log('Enabled sites: {}'.format(' '.join(sites.keys())))
        changed = True
    if changed:
        service_start_or_restart('nginx')

    reactive.set_flag('content_cache.nginx.configured')


@reactive.when_not('content_cache.haproxy.configured')
def configure_haproxy():
    config = hookenv.config()

    if not config.get('sites'):
        status.blocked('requires list of sites to configure')
        reactive.clear_flag('content_cache.active')
        return

    haproxy = HAProxy.HAProxyConf()
    sites = utils.sites_from_config(config.get('sites'))

    num_procs = multiprocessing.cpu_count()

    # We need to slot in the caching layer here.
    new_conf = {}
    for site in sites.keys():
        cache_port = sites[site]['cache_port']
        backend_port = sites[site]['backend_port']

        cached_site = 'cached-{}'.format(site)
        new_conf[cached_site] = {}
        new_conf[site] = {}

        default_port = 80
        tls_cert_bundle_path = sites[site].get('tls-cert-bundle-path')
        if tls_cert_bundle_path:
            default_port = 443
            new_conf[cached_site]['backend-tls'] = False
            new_conf[cached_site]['tls-cert-bundle-path'] = tls_cert_bundle_path
            new_conf[site]['backend-tls'] = True
        else:
            # Support for HTTP front to HTTPS backends. This shouldn't
            # normally be used but it's useful for testing without having
            # to ship out TLS/SSL certificate bundles.
            new_conf[site]['backend-tls'] = sites[site].get('backend-tls')

        new_conf[cached_site]['site-name'] = site
        new_conf[cached_site]['port'] = sites[site].get('port') or default_port
        new_conf[cached_site]['backends'] = ['127.0.0.1:{}'.format(cache_port)]
        new_conf[cached_site]['signed-url-hmac-key'] = sites[site].get('signed-url-hmac-key')
        new_conf[site]['site-name'] = site
        new_conf[site]['port'] = backend_port
        new_conf[site]['backends'] = sites[site]['backends']

    if haproxy.write(haproxy.render(new_conf, num_procs)):
        service_start_or_restart('haproxy')

    reactive.set_flag('content_cache.haproxy.configured')


@reactive.when('content_cache.nginx.configured', 'content_cache.haproxy.configured')
@reactive.when('nrpe-external-master.available')
@reactive.when_not('nagios-nrpe.configured')
def configure_nagios():
    status.maintenance('setting up NRPE checks')

    config = hookenv.config()

    # Use charmhelpers.contrib.charmsupport's nrpe to determine hostname
    hostname = nrpe.get_nagios_hostname()
    nrpe_setup = nrpe.NRPE(hostname=hostname, primary=True)

    sites = utils.sites_from_config(config.get('sites'))

    for site in sites.keys():
        cache_port = sites[site]['cache_port']
        backend_port = sites[site]['backend_port']

        default_port = 80
        url = 'http://{}'.format(site)
        tls_cert_bundle_path = sites[site].get('tls-cert-bundle-path')
        tls = ''
        if tls_cert_bundle_path:
            default_port = 443
            url = 'https://{}'.format(site)
            tls = ' -S --sni'
        path = ''
        signed_url_hmac_key = sites[site].get('signed-url-hmac-key')
        if signed_url_hmac_key:
            expiry_time = datetime.datetime.now() + datetime.timedelta(days=3650)
            path = '/?token={}'.format(utils.generate_token(signed_url_hmac_key, '/', expiry_time))

        # Listen / frontend check
        check_name = 'site_{}_listen'.format(utils.generate_nagios_check_name(site))
        cmd = '/usr/lib/nagios/plugins/check_http -I 127.0.0.1 -H {site} -p {port}{tls} -u {url}{path} -j GET' \
              .format(site=site, port=default_port, url=url, path=path, tls=tls)
        nrpe_setup.add_check(check_name, '{} site listen check'.format(site), cmd)

        # Cache layer check
        check_name = 'site_{}_cache'.format(utils.generate_nagios_check_name(site))
        cmd = '/usr/lib/nagios/plugins/check_http -I 127.0.0.1 -H {site} -p {cache_port} -u {url}{path} -j GET' \
              .format(site=site, cache_port=cache_port, url=url, path=path)
        nrpe_setup.add_check(check_name, '{} cache check'.format(site), cmd)

        # Backend proxy layer check
        check_name = 'site_{}_backend_proxy'.format(utils.generate_nagios_check_name(site))
        cmd = '/usr/lib/nagios/plugins/check_http -I 127.0.0.1 -H {site} -p {backend_port} -u {url} -j GET' \
              .format(site=site, backend_port=backend_port, url=url)
        nrpe_setup.add_check(check_name, '{} backend proxy check'.format(site), cmd)

    nrpe_setup.write()
<<<<<<< HEAD
    reactive.set_flag('nagios-nrpe.configured')
=======
    reactive.set_flag('nagios-nrpe.configured')


def sites_from_config(sites_yaml):
    conf = yaml.safe_load(sites_yaml)
    cache_port = 0
    backend_port = 0
    for site in conf.keys():
        (cache_port, backend_port) = utils.next_port_pair(cache_port, backend_port)
        conf[site]['cache_port'] = cache_port
        conf[site]['backend_port'] = backend_port
    return conf
>>>>>>> cd77a32d
<|MERGE_RESOLUTION|>--- conflicted
+++ resolved
@@ -1,5 +1,6 @@
 import datetime
 import multiprocessing
+import yaml
 
 from charms import reactive
 from charms.layer import status
@@ -63,7 +64,7 @@
         return
 
     ngx_conf = nginx.NginxConf()
-    sites = utils.sites_from_config(config.get('sites'))
+    sites = sites_from_config(config.get('sites'))
 
     changed = False
     for site in sites.keys():
@@ -97,7 +98,7 @@
         return
 
     haproxy = HAProxy.HAProxyConf()
-    sites = utils.sites_from_config(config.get('sites'))
+    sites = sites_from_config(config.get('sites'))
 
     num_procs = multiprocessing.cpu_count()
 
@@ -150,7 +151,7 @@
     hostname = nrpe.get_nagios_hostname()
     nrpe_setup = nrpe.NRPE(hostname=hostname, primary=True)
 
-    sites = utils.sites_from_config(config.get('sites'))
+    sites = sites_from_config(config.get('sites'))
 
     for site in sites.keys():
         cache_port = sites[site]['cache_port']
@@ -189,9 +190,6 @@
         nrpe_setup.add_check(check_name, '{} backend proxy check'.format(site), cmd)
 
     nrpe_setup.write()
-<<<<<<< HEAD
-    reactive.set_flag('nagios-nrpe.configured')
-=======
     reactive.set_flag('nagios-nrpe.configured')
 
 
@@ -203,5 +201,4 @@
         (cache_port, backend_port) = utils.next_port_pair(cache_port, backend_port)
         conf[site]['cache_port'] = cache_port
         conf[site]['backend_port'] = backend_port
-    return conf
->>>>>>> cd77a32d
+    return conf