--- conflicted
+++ resolved
@@ -297,16 +297,10 @@
 
 
 def copy_file(source_path, dest_path, perms=0o644, owner=None, group=None):
-<<<<<<< HEAD
-    """Copy a file from the charm directory onto this unit's filesystem.
-
-Returns True if the file was copied, False if the file already exists and is identical.
-=======
     """Copy a file from the charm directory onto the local filesystem.
 
     Returns True if the file was copied, False if the file already exists and
     is identical.
->>>>>>> 7fd5a0c2
     """
 
     # Compare and only write out file on change.
