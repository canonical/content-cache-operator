name: Integration tests

on:
  pull_request:

jobs:
  integration-tests:
    uses: canonical/operator-workflows/.github/workflows/integration_test.yaml@main
    secrets: inherit
    with:
      juju-channel: 3.6/stable
      provider: lxd
<<<<<<< HEAD
      modules: '["test_charm", "test_tls_cert", "test_healthchecks"]'
=======
      modules: '["test_basic", "test_tls_cert", "test_metric"]'
>>>>>>> 182e1083
      working-directory: ./content-cache
      self-hosted-runner: true
      self-hosted-runner-label: "edge"<|MERGE_RESOLUTION|>--- conflicted
+++ resolved
@@ -10,11 +10,7 @@
     with:
       juju-channel: 3.6/stable
       provider: lxd
-<<<<<<< HEAD
-      modules: '["test_charm", "test_tls_cert", "test_healthchecks"]'
-=======
-      modules: '["test_basic", "test_tls_cert", "test_metric"]'
->>>>>>> 182e1083
+      modules: '["test_charm", "test_tls_cert", "test_healthchecks", "test_metric"]'
       working-directory: ./content-cache
       self-hosted-runner: true
       self-hosted-runner-label: "edge"