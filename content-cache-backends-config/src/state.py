--- conflicted
+++ resolved
@@ -125,17 +125,16 @@
     backends: tuple[pydantic.IPvAnyAddress, ...]
     protocol: Protocol
     fail_timeout: typing.Annotated[str, pydantic.StringConstraints(min_length=1)]
-<<<<<<< HEAD
     backends_path: typing.Annotated[
         str,
         pydantic.StringConstraints(min_length=1),
         pydantic.AfterValidator(_validate_path_value),
     ]
-    proxy_cache_valid: tuple[str, ...]
-
-=======
-    backends_path: typing.Annotated[str, pydantic.StringConstraints(min_length=1)]
-    healthcheck_path: typing.Annotated[str, pydantic.StringConstraints(min_length=1)]
+    healthcheck_path: typing.Annotated[
+        str,
+        pydantic.StringConstraints(min_length=1),
+        pydantic.AfterValidator(_validate_path_value),
+    ]
     healthcheck_interval: int
     proxy_cache_valid: tuple[str, ...]
 
@@ -221,7 +220,6 @@
         """
         return validate_path_value(value)
 
->>>>>>> 8ae15849
     @pydantic.field_validator("proxy_cache_valid")
     @classmethod
     def validate_proxy_cache_valid(cls, value: tuple[str, ...]) -> tuple[str, ...]:
