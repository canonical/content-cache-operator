<<<<<<< HEAD
cosl == 0.0.45
cryptography ==43.0.3
=======
cosl ==0.0.51
cryptography == 43.0.1
>>>>>>> 517f38cf
ops == 2.17.0
pydantic == 2.9.2
python-nginx == 1.5.7
requests == 2.32.3<|MERGE_RESOLUTION|>--- conflicted
+++ resolved
@@ -1,10 +1,5 @@
-<<<<<<< HEAD
-cosl == 0.0.45
+cosl ==0.0.51
 cryptography ==43.0.3
-=======
-cosl ==0.0.51
-cryptography == 43.0.1
->>>>>>> 517f38cf
 ops == 2.17.0
 pydantic == 2.9.2
 python-nginx == 1.5.7
