# Copyright 2024 Canonical Ltd.
# See LICENSE file for licensing details.

"""Fixture for integration tests."""


import asyncio
import logging
import secrets
from typing import AsyncIterator, List

import pytest
import pytest_asyncio
from juju.application import Application
from juju.model import Model
from pytest_operator.plugin import OpsTest

from tests.integration.helpers import CacheTester, deploy_http_app, get_app_ip

logger = logging.getLogger(__name__)

CONFIG_CHARM_NAME = "content-cache-backends-config"
CERT_CHARM_NAME = "self-signed-certificates"
METRIC_CHARM_NAME = "grafana-agent"


@pytest.fixture(name="app_name", scope="module")
def app_name_fixture() -> str:
    """The application name."""
    return "cache"


@pytest.fixture(name="config_app_name", scope="module")
def config_app_name_fixture() -> str:
    """The application name for the configuration charm."""
    return "config"


@pytest.fixture(name="cert_app_name", scope="module")
def cert_app_name_fixture() -> str:
    """The application name for the TLS certificate charm."""
    return "cert"


@pytest.fixture(name="metric_app_name", scope="module")
def metric_app_name_fixture() -> str:
    """The application name of the metric export charm."""
    return "metric"


@pytest.fixture(name="charm_file", scope="module")
def charm_file_fixture(pytestconfig: pytest.Config) -> str:
    """Path to the prebuilt charm."""
    file = pytestconfig.getoption("--charm-file")
    assert file, "Please specify the --charm-file"
    return f"./{file}"


@pytest_asyncio.fixture(name="config_charm_file", scope="module")
async def config_charm_file_fixture(
    ops_test: OpsTest, pytestconfig: pytest.Config
) -> AsyncIterator[str]:
    """Build the configuration charm file and return the path."""
    file = pytestconfig.getoption("--config-charm-file")
    if file:
        yield file
        return

    path = await ops_test.build_charm("../content-cache-backends-config")
    yield str(path)


@pytest_asyncio.fixture(name="model", scope="module")
async def model_fixture(ops_test) -> AsyncIterator[Model]:
    """The juju model for testing."""
    yield ops_test.model


@pytest_asyncio.fixture(name="applications", scope="module")
async def deploy_applications_fixture(
    model: Model,
    charm_file: str,
    config_charm_file: str,
    app_name: str,
    config_app_name: str,
    cert_app_name: str,
    metric_app_name: str,
    pytestconfig: pytest.Config,
) -> AsyncIterator[dict[str, Application]]:
    """Deploy all applications in parallel."""
<<<<<<< HEAD
    to_deploy = {app_name, config_app_name, cert_app_name}
    deployed = set(model.applications.keys())
    to_deploy -= deployed
    logger.info(f"Deploying: {to_deploy}")

    to_wait = []
    if app_name in to_deploy:
        app_task = model.deploy(charm_file, app_name, base="ubuntu@24.04")
        to_wait.append(app_task)

    if config_app_name in to_deploy:
        config_app_task = model.deploy(config_charm_file, config_app_name, num_units=0)
        to_wait.append(config_app_task)

    if cert_app_name in to_deploy:
        cert_app_task = model.deploy(
            CERT_CHARM_NAME, cert_app_name, base="ubuntu@22.04", channel="latest/edge"
        )
        to_wait.append(cert_app_task)

    if to_wait:
        await asyncio.gather(*to_wait)

    await model.wait_for_idle([app_name], status="blocked", timeout=15 * 60)
    await model.wait_for_idle([cert_app_name], status="active", timeout=15 * 60)
    yield {
        app_name: model.applications[app_name],
        config_app_name: model.applications[config_app_name],
        cert_app_name: model.applications[cert_app_name],
=======
    if pytestconfig.getoption("--no-deploy"):
        try:
            res = {
                app_name: model.applications[app_name],
                config_app_name: model.applications[config_app_name],
                cert_app_name: model.applications[cert_app_name],
                metric_app_name: model.applications[metric_app_name],
            }
        except KeyError:
            raise RuntimeError("At least one app is missing, you cannot use --no-deploy.")
        yield res
        return

    app_deploy = model.deploy(charm_file, app_name, base="ubuntu@24.04")
    config_app_deploy = model.deploy(
        config_charm_file, config_app_name, base="ubuntu@24.04", num_units=0
    )
    cert_app_deploy = model.deploy(
        CERT_CHARM_NAME, cert_app_name, channel="latest/edge", base="ubuntu@22.04"
    )
    # The pinning to revision 319 due to a `model.deploy` issue. Ideally, the revision is not
    # pinned. The `model.deploy` is unable to resolve to a workable revision, hence hardcoding to
    # revision 319.
    metric_app_deploy = model.deploy(
        METRIC_CHARM_NAME,
        metric_app_name,
        channel="latest/edge",
        base="ubuntu@24.04",
        revision=319,
        num_units=0,
    )
    app, config_app, cert_app, metric_app = await asyncio.gather(
        app_deploy, config_app_deploy, cert_app_deploy, metric_app_deploy
    )
    await model.wait_for_idle([app.name], status="blocked", timeout=15 * 60)
    await model.wait_for_idle([cert_app.name], status="active", timeout=15 * 60)
    yield {
        app_name: app,
        config_app_name: config_app,
        cert_app_name: cert_app,
        metric_app_name: metric_app,
>>>>>>> 182e1083
    }


@pytest_asyncio.fixture(name="app", scope="module")
async def app_fixture(
    app_name: str, applications: dict[str, Application]
) -> AsyncIterator[Application]:
    """The content-cache charm application for testing."""
    yield applications[app_name]


@pytest_asyncio.fixture(name="config_app", scope="module")
async def config_app_fixture(
    config_app_name: str, applications: dict[str, Application]
) -> AsyncIterator[Application]:
    """The configuration charm application for testing."""
    yield applications[config_app_name]


@pytest_asyncio.fixture(name="cert_app", scope="module")
async def cert_app_fixture(
    cert_app_name: str, applications: dict[str, Application]
) -> AsyncIterator[Application]:
    """The TLS certificate charm application for testing."""
    yield applications[cert_app_name]


@pytest_asyncio.fixture(name="metric_app", scope="module")
async def metric_app_fixture(
    metric_app_name: str, applications: dict[str, Application]
) -> AsyncIterator[Application]:
    """The metric agent charm application for testing."""
    yield applications[metric_app_name]


@pytest.fixture(name="http_ok_path", scope="module")
def http_ok_path_fixture() -> str:
    """The path for http_ok_app."""
    return f"/test-{secrets.token_urlsafe(4)}"


@pytest.fixture(name="http_ok_message", scope="module")
def http_ok_message_fixture() -> str:
    """The message for http_ok_app."""
    return f"test-{secrets.token_urlsafe(2)}"


@pytest_asyncio.fixture(name="http_ok_app", scope="module")
async def http_ok_app_fixture(
    model: Model, http_ok_path: str, http_ok_message: str, pytestconfig: pytest.Config
) -> AsyncIterator[Application]:
    """The test HTTP application that returns OK."""
    use_existing = pytestconfig.getoption("--use-existing-app", default=[])
    if use_existing and "http-ok" in use_existing:
        yield model.applications["http-ok"]
        return

    app = await deploy_http_app(
        app_name="http-ok", path=http_ok_path, status=200, message=http_ok_message, model=model
    )
    await model.wait_for_idle([app.name], status="active", timeout=15 * 60)

    yield app


@pytest_asyncio.fixture(name="http_ok_ip", scope="module")
async def http_ok_ip_fixture(http_ok_app: Application) -> str:
    """The IP to the test HTTP application that returns OK."""
    return await get_app_ip(http_ok_app)


@pytest_asyncio.fixture(name="http_ok_ips", scope="module")
async def http_ok_ips_fixture(model: Model, http_ok_app: Application) -> List[str]:
    """The IPs of the test HTTP applications (2 units expected)"""
    if len(http_ok_app.units) < 2:
        await http_ok_app.add_unit(1)
        await model.wait_for_idle([http_ok_app.name], status="active", timeout=10 * 60)

    ips = []
    for unit in http_ok_app.units:
        ips.append(await unit.get_public_address())

    return ips


@pytest_asyncio.fixture(name="cache_tester", scope="function")
async def cache_tester_fixture(
    model: Model, app: Application, config_app: Application, cert_app: Application
) -> AsyncIterator[CacheTester]:
    """Get the cache tester."""
    unit = app.units[0]
    tester = CacheTester(model, app, config_app, cert_app)

    yield tester

    if not tester._reset_after_run:
        return

    # This removes the integration and configurations.
    await tester.reset()

    await model.wait_for_idle([app.name], status="blocked", timeout=10 * 60)
    assert unit.workload_status_message == "Waiting for integration with config charm"
    # The configuration charm is removed due to being subordinate charm with no relation.<|MERGE_RESOLUTION|>--- conflicted
+++ resolved
@@ -88,37 +88,7 @@
     pytestconfig: pytest.Config,
 ) -> AsyncIterator[dict[str, Application]]:
     """Deploy all applications in parallel."""
-<<<<<<< HEAD
-    to_deploy = {app_name, config_app_name, cert_app_name}
-    deployed = set(model.applications.keys())
-    to_deploy -= deployed
-    logger.info(f"Deploying: {to_deploy}")
-
-    to_wait = []
-    if app_name in to_deploy:
-        app_task = model.deploy(charm_file, app_name, base="ubuntu@24.04")
-        to_wait.append(app_task)
-
-    if config_app_name in to_deploy:
-        config_app_task = model.deploy(config_charm_file, config_app_name, num_units=0)
-        to_wait.append(config_app_task)
-
-    if cert_app_name in to_deploy:
-        cert_app_task = model.deploy(
-            CERT_CHARM_NAME, cert_app_name, base="ubuntu@22.04", channel="latest/edge"
-        )
-        to_wait.append(cert_app_task)
-
-    if to_wait:
-        await asyncio.gather(*to_wait)
-
-    await model.wait_for_idle([app_name], status="blocked", timeout=15 * 60)
-    await model.wait_for_idle([cert_app_name], status="active", timeout=15 * 60)
-    yield {
-        app_name: model.applications[app_name],
-        config_app_name: model.applications[config_app_name],
-        cert_app_name: model.applications[cert_app_name],
-=======
+
     if pytestconfig.getoption("--no-deploy"):
         try:
             res = {
@@ -160,7 +130,6 @@
         config_app_name: config_app,
         cert_app_name: cert_app,
         metric_app_name: metric_app,
->>>>>>> 182e1083
     }
 
 
