--- conflicted
+++ resolved
@@ -1,18 +1,16 @@
 # Changelog
 
-<<<<<<< HEAD
 ## 2024-12-18
 
 ### **Added**
 
 - Add grafana dashboard for the displaying metrics from COS integration.
-=======
+
 ## 2024-12-16
 
 ### **Added**
 
 - Support for active healthchecks using LUA scripts. Configured through healthcheck-interval and healthcheck-path.
->>>>>>> 35cd2b32
 
 ## 2024-12-11
 
