# Copyright 2024 Canonical Ltd.
# See LICENSE file for licensing details.

"""Manage nginx instance."""

import logging
import os
import pwd
import shutil
import uuid
from dataclasses import dataclass
from pathlib import Path
from typing import Mapping

import nginx
import requests

from errors import (
    NginxConfigurationAggregateError,
    NginxConfigurationError,
    NginxFileError,
    NginxSetupError,
    NginxStopError,
)
from state import HostConfig, LocationConfig, NginxConfig, Protocol
from utilities import execute_command

logger = logging.getLogger(__name__)

NGINX_BIN = "/usr/sbin/nginx"
NGINX_PACKAGE = "nginx"
NGINX_SERVICE = "nginx"
NGINX_MAIN_CONF_PATH = Path("/etc/nginx/nginx.conf")
NGINX_CERTIFICATES_PATH = Path("/etc/nginx/certs")
NGINX_CONFD_PATH = Path("/etc/nginx/conf.d")
NGINX_HEALTHCHECKS_CONF_PATH = NGINX_CONFD_PATH / "lua_healthchecks.conf"
NGINX_SITES_ENABLED_PATH = Path("/etc/nginx/sites-enabled")
NGINX_SITES_AVAILABLE_PATH = Path("/etc/nginx/sites-available")
NGINX_MODULES_ENABLED_PATH = Path("/etc/nginx/modules-enabled")
NGINX_LOG_PATH = Path("/var/log/nginx")
NGINX_PROXY_CACHE_DIR_PATH = Path("/data/nginx/cache")
NGINX_USER = "www-data"

NGINX_STATUS_URL_PATH = "/nginx_status"
NGINX_BACKENDS_STATUS_URL_PATH = "/nginx_backends_status"
NGINX_HEALTH_CHECK_TIMEOUT = 300
NGINX_CACHE_LOG_FORMAT_NAME = "cache"
NGINX_CACHE_LOG_FORMAT = (
    "{"
    '"time": "$time_iso8601",'
    '"connection_number": "$connection",'
    '"hostname": "$hostname",'
    '"client_address": "$remote_addr",'
    '"request_method": "$request_method",'
    '"protocol": "$server_protocol",'
    '"status_code": "$status",'
    '"cache_status": "$upstream_cache_status",'
    '"request_time": "$request_time",'
    '"bytes_sent": "$bytes_sent",'
    '"body_bytes_sent": "$body_bytes_sent"'
    "}"
)


# Unit test is not valuable as the module is closely coupled with nginx.
# This should be tested with integration tests.


<<<<<<< HEAD
@dataclass
class NginxLuaSection:
    """Simple class to be used by python-nginx to insert Lua code in Nginx conf.

    Attrs:
        name: the name of the Lua code section to generate (for instance: "content_by_lua_block")
        content: the content to put in this section
        as_strings: string to be dumped in the nginx configuration file (standard in python-nginx)
    """

    name: str
    content: str

    @property
    def as_strings(self) -> str:
        """Return a string to be dumped in nginx conf."""
        return f"{self.name} {{{self.content}}}\n"


def initialize() -> None:  # pragma: no cover
=======
def initialize(instance_name: str) -> None:  # pragma: no cover
>>>>>>> 39b1a9af
    """Initialize the nginx server.

    Args:
        instance_name: The name of this instance. This is to uniquely identify this instance in
            logs and metrics. The name will be used in filenames.

    Raises:
        NginxSetupError: Failure to set up nginx.
    """
    logger.info("Installing and enabling nginx")
    # The install, systemctl enable, and systemctl start are idempotent.
    return_code, _, stderr = execute_command(
        ["sudo", "apt", "install", "nginx", "lua-resty-core", "-yq"]
    )
    if return_code != 0:
        raise NginxSetupError(f"Failed to install nginx: {stderr}")

    return_code, _, stderr = execute_command(
        [
            "sudo",
            "dpkg",
            "-i",
            "libnginx-mod-http-upstream_0.1_amd64.deb",
        ]
    )
    if return_code != 0:
        raise NginxSetupError(f"Failed to install nginx upstream module: {stderr}")

    return_code, _, stderr = execute_command(
        [
            "cp",
            "-f",
            "healthcheck.lua",
            "/usr/share/lua/5.1/",
        ]
    )
    if return_code != 0:
        raise NginxSetupError(f"Failed to install nginx healthcheck plugin: {stderr}")

    logger.info("Clean up default configuration files")
<<<<<<< HEAD
    _reset_nginx_files()
    return_code, _, stderr = execute_command(["sudo", "systemctl", "enable", NGINX_SERVICE])
=======
    _reset_nginx_files(instance_name)
    return_code, _, stderr = execute_command(["sudo", "systemctl", "enable", "nginx"])
>>>>>>> 39b1a9af
    if return_code != 0:
        raise NginxSetupError(f"Failed to enable nginx: {stderr}")
    return_code, _, stderr = execute_command(["sudo", "systemctl", "start", NGINX_SERVICE])
    if return_code != 0:
        raise NginxSetupError(f"Failed to start nginx: {stderr}")


def stop() -> None:  # pragma: no cover
    """Stop the nginx server.

    Raises:
        NginxStopError: Failed to stop nginx.
    """
    logger.info("Stopping nginx")
    return_code, _, stderr = execute_command(["sudo", "systemctl", "stop", NGINX_SERVICE])
    if return_code != 0:
        raise NginxStopError(f"Failed to stop nginx: {stderr}")


def health_check() -> bool:
    """Use nginx status page as health check.

    Returns:
        Whether the nginx is serving responses.
    """
    try:
        response = requests.get(
            f"http://localhost{NGINX_STATUS_URL_PATH}",
            allow_redirects=False,
            timeout=NGINX_HEALTH_CHECK_TIMEOUT,
        )
        response.raise_for_status()
    except requests.RequestException as err:
        logger.warning("Failed nginx health check: %s", err)
        return False
    return True


def _systemctl_status_check() -> bool:  # pragma: no cover
    """Check nginx process health.

    Returns:
        True if process is running, else false.
    """
    # The return code is 0 for active and 3 for failed or inactive.
    return_code, _, _ = execute_command(["systemctl", "status", NGINX_SERVICE])
    return return_code == 0


def update_and_load_config(
    configuration: NginxConfig,
    hostname_to_cert: Mapping[str, Path],
    instance_name: str,
) -> None:
    """Update the nginx configuration files and load them.

    Args:
        configuration: The nginx locations configurations.
        hostname_to_cert: The mapping of hostname to the TLS certificates filepath.
        instance_name: The name of this instance. This is to uniquely identify this instance in
            logs and metrics. The name will be used in filenames.

    Raises:
        NginxConfigurationAggregateError: All failures related to creating nginx configuration.
        NginxFileError: File operation errors while updating nginx configuration files.
    """
    # This will reset the file permissions.
    _reset_nginx_files(instance_name)

    errored_hosts: list[str] = []
    configuration_errors: list[NginxConfigurationError] = []
    healthcheck_workers_lua_code = ""
    for host, config in configuration.items():
        cert_path = None
        if host in hostname_to_cert:
            cert_path = hostname_to_cert[host]
        try:
<<<<<<< HEAD
            vhost_healtcheck_worker_lua_code = _create_virtualhost_config(host, config, cert_path)
            healthcheck_workers_lua_code += vhost_healtcheck_worker_lua_code
=======
            _create_virtualhost_config(host, config, cert_path, instance_name)
>>>>>>> 39b1a9af
        except NginxConfigurationError as err:
            errored_hosts.append(host)
            configuration_errors.append(err)
            continue
        except NginxFileError:
            logger.info("Stop updating configuration file due to file write issues")
            raise

    try:
        _create_http_config(healthcheck_workers_lua_code)
        _create_status_page_config()
    except NginxFileError:
        logger.info("Stop updating configuration file due to file write issues")
        raise

    if errored_hosts:
        raise NginxConfigurationAggregateError(errored_hosts, configuration_errors)

    _load_config()


def _load_config() -> None:  # pragma: no cover
    """Load nginx configurations."""
    if _systemctl_status_check():
        logger.info("Loading nginx configuration files")
        # This is reload the configuration files without interrupting service.
        execute_command(["sudo", NGINX_BIN, "-s", "reload"])
        return

    logger.info("Restarting nginx to load the configuration files.")
    execute_command(["sudo", "systemctl", "restart", NGINX_SERVICE])


def _reset_nginx_files(instance_name: str) -> None:
    """Reset the Nginx files.

    Args:
        instance_name: The name of this instance. This is to uniquely identify this instance in
            logs and metrics. The name will be used in filenames.
    """
    logger.info("Resetting the nginx conf files directories.")
    _reset_config_directory(NGINX_CONFD_PATH)
    logger.info("Resetting the nginx module files directories.")
    _reset_config_directory(NGINX_MODULES_ENABLED_PATH)
    logger.info("Resetting the nginx sites configuration files directories.")
    _reset_config_directory(NGINX_SITES_AVAILABLE_PATH)
    _reset_config_directory(NGINX_SITES_ENABLED_PATH)
    logger.info("Ensure nginx cache directory is present.")
    _ensure_directory_exist_with_ownership(NGINX_PROXY_CACHE_DIR_PATH)
    logger.info("Ensure nginx log directory is present.")
    _ensure_directory_exist_with_ownership(NGINX_LOG_PATH / instance_name)


def _reset_config_directory(path: Path) -> None:
    """Reset a nginx configuration directory.

    Args:
        path: The path to the directory.
    """
    try:
        if path.exists():
            shutil.rmtree(path)
        # The default permission for nginx configuration files are 755.
        path.mkdir(mode=0o755, parents=True, exist_ok=True)
    except (PermissionError, OSError, IOError) as err:
        logger.exception("Failed to reset directory %s", path)
        raise NginxFileError(f"Failed to reset directory {path}") from err


def _ensure_directory_exist_with_ownership(path: Path) -> None:
    """Ensure directory exist with nginx owning the directory.

    Args:
        path: The path to the directory.

    Raises:
        NginxFileError: File operation errors creating and/or owning the directory.
    """
    try:
        path.mkdir(mode=0o755, parents=True, exist_ok=True)
        user = pwd.getpwnam(NGINX_USER)
        os.chown(path, user.pw_uid, user.pw_gid)
    except (PermissionError, OSError, IOError) as err:
        logger.exception("Failed to create and/or own directory %s", path)
        raise NginxFileError(f"Failed to create and/or own directory {path}") from err


def _create_http_config(healthcheck_workers_lua_code: str) -> None:
    """Create nginx HTTP configuration files."""
    logger.info("Creating the cache log format configuration")
    # The following should not throw any nginx.ParseError as it is static.
    cache_log_format_config = nginx.Conf(
        nginx.Key("log_format", f"{NGINX_CACHE_LOG_FORMAT_NAME} '{NGINX_CACHE_LOG_FORMAT}'"),
    )
    _store_http_config("cache_log_format", cache_log_format_config)

    _create_healthcheck_module_config(healthcheck_workers_lua_code)


def _create_healthcheck_module_config(healthcheck_workers_lua_code: str) -> None:
    """Create the nginx configuration file to enable healthcheck module."""
    logger.info("Creating the nginx configuration files for healthcheck")

    # From: https://github.com/openresty/lua-resty-upstream-healthcheck
    load_module_config = nginx.Conf(
        nginx.Key("load_module", "modules/ndk_http_module.so"),
        nginx.Key("load_module", "modules/ngx_http_lua_module.so"),
        nginx.Key("load_module", "modules/ngx_http_lua_upstream_module.so"),
    )

    lua_variables = """local hc = require "healthcheck"
        local ok, err
        """

    healthcheck_config = nginx.Conf(
        nginx.Key("lua_package_path", "/usr/share/lua/5.1/?.lua;;"),
        nginx.Key("lua_shared_dict", "healthcheck 1m"),
        nginx.Key("lua_socket_log_errors", "off"),
        NginxLuaSection("init_worker_by_lua_block", lua_variables + healthcheck_workers_lua_code),
    )

    try:
        nginx.dumpf(load_module_config, NGINX_MODULES_ENABLED_PATH / "lua_upstream.conf")
        nginx.dumpf(healthcheck_config, NGINX_HEALTHCHECKS_CONF_PATH)
    except (PermissionError, FileNotFoundError) as err:
        logger.exception("Issue with configuration directories")
        raise NginxFileError("Issue with configuration directories") from err
    except (OSError, IOError) as err:
        logger.exception("File write issue with configuration file")
        raise NginxFileError("File write issue with configuration file") from err


def _create_status_page_config() -> None:
    """Create the nginx configuration file for status page."""
    logger.info("Creating the nginx site configuration file for status page")
    # The following should not throw any nginx.ParseError as it is static.
    nginx_config = nginx.Conf(
        nginx.Server(
            # The standard nginx status page
            nginx.Location(
                NGINX_STATUS_URL_PATH,
                nginx.Key("stub_status", "on"),
                nginx.Key("allow", "127.0.0.1"),
                nginx.Key("deny", "all"),
            ),
            # A status page specific to the active healthchecks.
            # This page will report the status of the different backends.
            nginx.Location(
                NGINX_BACKENDS_STATUS_URL_PATH,
                nginx.Key("allow", "127.0.0.1"),
                nginx.Key("deny", "all"),
                nginx.Key("default_type", "text/plain"),
                NginxLuaSection(
                    "content_by_lua_block",
                    """local hc = require "healthcheck"
                ngx.say("Nginx Worker PID: ", ngx.worker.pid())
                ngx.print(hc.status_page())
                """,
                ),
            ),
        )
    )
    _store_and_enable_site_config("nginx_status", nginx_config)


def _create_virtualhost_config(
<<<<<<< HEAD
    host: str, configuration: HostConfig, certificate_path: Path | None
) -> str:
=======
    host: str, configuration: HostConfig, certificate_path: Path | None, instance_name: str
) -> None:
>>>>>>> 39b1a9af
    """Create the nginx configuration file for a virtual host.

    Args:
        host: The name of the virtual host.
        configuration: The configurations of the host.
        certificate_path: The filepath to the TLS certificate for the host.
        instance_name: The name of this instance. This is to uniquely identify this instance in
            logs and metrics. The name will be used in filenames.

    Raises:
        NginxConfigurationError: Failed to convert the configuration to nginx format.
    """
    logger.info("Creating the nginx site configuration file for hosts %s", host)

    lua_healthcheck_workers = ""
    server_cache_dir = NGINX_PROXY_CACHE_DIR_PATH / host
    _ensure_directory_exist_with_ownership(server_cache_dir)
    try:
        nginx_config = nginx.Conf(
            nginx.Key(
                "proxy_cache_path",
                f"{server_cache_dir} use_temp_path=off levels=1:2 keys_zone={host}:10m",
            ),
        )
        server_config = nginx.Server(
            nginx.Key("proxy_cache", host),
            nginx.Key("server_name", host),
            nginx.Key("access_log", _get_access_log_path(host, instance_name)),
            nginx.Key(
                "access_log",
                f"{_get_cache_log_path(host, instance_name)} {NGINX_CACHE_LOG_FORMAT_NAME}",
            ),
            nginx.Key("error_log", _get_error_log_path(host, instance_name)),
        )

        if certificate_path is not None:
            server_config.add(nginx.Key("listen", "443 ssl"))
            server_config.add(nginx.Key("ssl_certificate", str(certificate_path)))
            server_config.add(nginx.Key("ssl_certificate_key", str(certificate_path)))

        for path, config in configuration.items():
            # Each set of hostname configuration with path configuration needs a upstream.
            # Each upstream needs a unique upstream hostname.
            # Since the hostname configuration supports any valid hostname, which is up to 255 in
            # length, the upstream hostname cannot be built upon it. Therefore, UUIDv4 is used to
            # the upstream hostname.
            upstream = str(uuid.uuid4())
            upstream_keys = _get_upstream_config_keys(config)
            upstream_config = nginx.Upstream(upstream, *upstream_keys)
            nginx_config.add(upstream_config)

            location_keys = _get_location_config_keys(config, upstream, host)
            server_config.add(nginx.Location(path, *location_keys))

            lua_healthcheck_workers += _get_upstream_healthchecks_worker(upstream, config)

        nginx_config.add(server_config)
    except nginx.ParseError as err:
        logger.exception(
            "Unable to convert %s configuration to nginx format: %s", host, configuration
        )
        raise NginxConfigurationError(
            f"Unable to convert {host} configuration to nginx format: {configuration}"
        ) from err

    _store_and_enable_site_config(host, nginx_config)

    return lua_healthcheck_workers


def _get_upstream_config_keys(config: LocationConfig) -> tuple[nginx.Key, ...]:
    """Create the nginx keys for the upstream configuration.

    Args:
        config: The location configurations.

    Returns:
        The nginx.Key for the upstream configuration.
    """
    port = 80
    if config.protocol == Protocol.HTTPS:
        port = 443
    keys = [
        nginx.Key("server", f"{ip}:{port} fail_timeout={config.fail_timeout}")
        for ip in config.backends
    ]
    return tuple(keys)


def _get_upstream_healthchecks_worker(upstream: str, config: LocationConfig) -> str:
    """Create the lua script to perform the healthchecks on backends.

    Args:
        upstream: The upstream name.
        config: The virtualhost config.

    Returns:
        A string with the lua script for the healthcheck workers.
    """
    return rf"""ok, err = hc.spawn_checker{{
            shm = "healthcheck",
            upstream = "{upstream}",
            type = "{config.protocol.value}",

            http_req = "GET {config.healthcheck_path} HTTP/1.0\r\nHost: {config.hostname}\r\n\r\n",

            port = {433 if config.protocol.value == "https" else 80},
            interval = {config.healthcheck_interval},
            timeout = 1000,
            fall = 3,
            rise = 2,
            valid_statuses = {{200}},
            concurrency = 10,
        }}
        if not ok then
            ngx.log(ngx.ERR, "failed to spawn health checker: ", err)
            return
        end
    """


def _get_location_config_keys(
    config: LocationConfig, upstream: str, host: str
) -> tuple[nginx.Key, ...]:
    """Create the nginx keys for location configuration.

    Args:
        config: The location configurations.
        upstream: The upstream hostname for the backends.
        host: The hostname for this server.

    Returns:
        The nginx.Key for the Location configuration.
    """
    keys = [
        nginx.Key("proxy_pass", f"{config.protocol.value}://{upstream}{config.backends_path}"),
        nginx.Key("proxy_set_header", f'Host "{host}"'),
    ]

    for cache_valid in config.proxy_cache_valid:
        keys.append(nginx.Key("proxy_cache_valid", cache_valid))

    return tuple(keys)


def _store_http_config(name: str, nginx_config: nginx.Conf) -> None:
    """Store the nginx http configuration.

    The nginx http configurations are usually stored in the conf.d path.
    The default and common nginx settings generally will load the conf.d path as HTTP
    configurations.

    Args:
        name: The name of the file.
        nginx_config: The configuration to store as file.
    """
    try:
        nginx.dumpf(nginx_config, _get_http_config_path(name))
    except (PermissionError, FileNotFoundError) as err:
        logger.exception("Issue with http configuration directories")
        raise NginxFileError("Issue with http configuration directories") from err
    except (OSError, IOError) as err:
        logger.exception("File write issue with http configuration file %s", name)
        raise NginxFileError(f"File write issue with http configuration file {name}") from err


def _store_and_enable_site_config(host: str, nginx_config: nginx.Conf) -> None:
    """Store the nginx site configuration and enable it.

    The nginx configuration files are usually stored in the sites-available path.
    The configurations that are enabled are usually symlink to the sites-enabled path.

    Args:
        host: The name of the host.
        nginx_config: The configuration to store as file and enable.

    Raises:
        NginxFileError: File operation errors while updating nginx configuration files.
    """
    try:
        nginx.dumpf(nginx_config, _get_sites_available_path(host))
        _get_sites_enabled_path(host).symlink_to(_get_sites_available_path(host))
    except (PermissionError, FileNotFoundError) as err:
        logger.exception("Issue with site configuration directories")
        raise NginxFileError("Issue with site configuration directories") from err
    except (OSError, IOError) as err:
        logger.exception("File write issue with site configuration file for host %s", host)
        raise NginxFileError(
            f"File write issue with site configuration file for host {host}"
        ) from err


def _get_http_config_path(name: str) -> Path:
    """Get the http configuration file path.

    Args:
        name: The name of the configuration.

    Returns:
        The path.
    """
    return NGINX_CONFD_PATH / f"{name}.conf"


def _get_sites_available_path(host: str) -> Path:
    """Get the sites available configuration path to a host.

    Args:
        host: The name of the host.

    Returns:
        The path.
    """
    return NGINX_SITES_AVAILABLE_PATH / f"{host}.conf"


def _get_sites_enabled_path(host: str) -> Path:
    """Get the sites enabled configuration path to a host.

    Args:
        host: The name of the host.

    Returns:
        The path.
    """
    return NGINX_SITES_ENABLED_PATH / f"{host}.conf"


def _get_access_log_path(host: str, instance_name: str) -> Path:
    """Get the access log path for a host.

    Args:
        host: The name of the host.
        instance_name: The name of this instance. This is to uniquely identify this instance in
            logs and metrics. The name will be used in filenames.

    Returns:
        The path.
    """
    return NGINX_LOG_PATH / instance_name / f"{host}.access.log"


def _get_cache_log_path(host: str, instance_name: str) -> Path:
    """Get the cache log path for a host.

    Args:
        host: The name of the host.
        instance_name: The name of this instance. This is to uniquely identify this instance in
            logs and metrics. The name will be used in filenames.

    Returns:
        The path.
    """
    return NGINX_LOG_PATH / instance_name / f"{host}.cache.log"


def _get_error_log_path(host: str, instance_name: str) -> Path:
    """Get the error log path for a host.

    Args:
        host: The name of the host.
        instance_name: The name of this instance. This is to uniquely identify this instance in
            logs and metrics. The name will be used in filenames.

    Returns:
        The path.
    """
    return NGINX_LOG_PATH / instance_name / f"{host}.error.log"<|MERGE_RESOLUTION|>--- conflicted
+++ resolved
@@ -66,7 +66,6 @@
 # This should be tested with integration tests.
 
 
-<<<<<<< HEAD
 @dataclass
 class NginxLuaSection:
     """Simple class to be used by python-nginx to insert Lua code in Nginx conf.
@@ -86,10 +85,7 @@
         return f"{self.name} {{{self.content}}}\n"
 
 
-def initialize() -> None:  # pragma: no cover
-=======
 def initialize(instance_name: str) -> None:  # pragma: no cover
->>>>>>> 39b1a9af
     """Initialize the nginx server.
 
     Args:
@@ -130,13 +126,8 @@
         raise NginxSetupError(f"Failed to install nginx healthcheck plugin: {stderr}")
 
     logger.info("Clean up default configuration files")
-<<<<<<< HEAD
-    _reset_nginx_files()
+    _reset_nginx_files(instance_name)
     return_code, _, stderr = execute_command(["sudo", "systemctl", "enable", NGINX_SERVICE])
-=======
-    _reset_nginx_files(instance_name)
-    return_code, _, stderr = execute_command(["sudo", "systemctl", "enable", "nginx"])
->>>>>>> 39b1a9af
     if return_code != 0:
         raise NginxSetupError(f"Failed to enable nginx: {stderr}")
     return_code, _, stderr = execute_command(["sudo", "systemctl", "start", NGINX_SERVICE])
@@ -214,12 +205,10 @@
         if host in hostname_to_cert:
             cert_path = hostname_to_cert[host]
         try:
-<<<<<<< HEAD
-            vhost_healtcheck_worker_lua_code = _create_virtualhost_config(host, config, cert_path)
+            vhost_healtcheck_worker_lua_code = _create_virtualhost_config(
+                host, config, cert_path, instance_name
+            )
             healthcheck_workers_lua_code += vhost_healtcheck_worker_lua_code
-=======
-            _create_virtualhost_config(host, config, cert_path, instance_name)
->>>>>>> 39b1a9af
         except NginxConfigurationError as err:
             errored_hosts.append(host)
             configuration_errors.append(err)
@@ -386,13 +375,8 @@
 
 
 def _create_virtualhost_config(
-<<<<<<< HEAD
-    host: str, configuration: HostConfig, certificate_path: Path | None
+    host: str, configuration: HostConfig, certificate_path: Path | None, instance_name: str
 ) -> str:
-=======
-    host: str, configuration: HostConfig, certificate_path: Path | None, instance_name: str
-) -> None:
->>>>>>> 39b1a9af
     """Create the nginx configuration file for a virtual host.
 
     Args:
