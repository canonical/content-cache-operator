# Copyright 2024 Canonical Ltd.
# See LICENSE file for licensing details.

"""Manage nginx instance."""

import logging
import os
import pwd
import shutil
import uuid
from pathlib import Path
from typing import Mapping

import nginx
import requests

from errors import (
    NginxConfigurationAggregateError,
    NginxConfigurationError,
    NginxFileError,
    NginxSetupError,
    NginxStopError,
)
<<<<<<< HEAD
from state import HostConfig, LocationConfig, NginxConfig, Protocol
=======
from state import HostConfig, LocationConfig, NginxConfig
>>>>>>> 25f24339
from utilities import execute_command

logger = logging.getLogger(__name__)

NGINX_CERTIFICATES_PATH = Path("/etc/nginx/certs")
NGINX_SITES_ENABLED_PATH = Path("/etc/nginx/sites-enabled")
NGINX_SITES_AVAILABLE_PATH = Path("/etc/nginx/sites-available")
NGINX_LOG_PATH = Path("/var/log/nginx")
NGINX_PROXY_CACHE_DIR_PATH = Path("/data/nginx/cache")
NGINX_USER = "www-data"

NGINX_STATUS_URL_PATH = "/nginx_status"
NGINX_HEALTH_CHECK_TIMEOUT = 300


# Unit test is not valuable as the module is closely coupled with nginx.
# This should be tested with integration tests.


def initialize() -> None:  # pragma: no cover
    """Initialize the nginx server.

    Raises:
        NginxSetupError: Failure to set up nginx.
    """
    logger.info("Installing and enabling nginx")
    # The install, systemctl enable, and systemctl start are idempotent.
    return_code, _, stderr = execute_command(["sudo", "apt", "install", "nginx", "-yq"])
    if return_code != 0:
        raise NginxSetupError(f"Failed to install nginx: {stderr}")

    logger.info("Clean up default configuration files")
    _reset_nginx_files()
    return_code, _, stderr = execute_command(["sudo", "systemctl", "enable", "nginx"])
    if return_code != 0:
        raise NginxSetupError(f"Failed to enable nginx: {stderr}")
    return_code, _, stderr = execute_command(["sudo", "systemctl", "start", "nginx"])
    if return_code != 0:
        raise NginxSetupError(f"Failed to start nginx: {stderr}")


def stop() -> None:  # pragma: no cover
    """Stop the nginx server.

    Raises:
        NginxStopError: Failed to stop nginx.
    """
    logger.info("Stopping nginx")
    return_code, _, stderr = execute_command(["sudo", "systemctl", "stop", "nginx"])
    if return_code != 0:
        raise NginxStopError(f"Failed to stop nginx: {stderr}")


def health_check() -> bool:
    """Use nginx status page as health check.

    Returns:
        Whether the nginx is serving responses.
    """
    try:
        response = requests.get(
            f"http://localhost{NGINX_STATUS_URL_PATH}",
            allow_redirects=False,
            timeout=NGINX_HEALTH_CHECK_TIMEOUT,
        )
        response.raise_for_status()
    except requests.RequestException:
        logger.exception("Failed nginx health check.")
        return False
    return True


def _systemctl_status_check() -> bool:  # pragma: no cover
    """Check nginx process health.

    Returns:
        True if process is running, else false.
    """
    # The return code is 0 for active and 3 for failed or inactive.
    return_code, _, _ = execute_command(["systemctl", "status", "nginx"])
    return return_code == 0


def update_and_load_config(
    configuration: NginxConfig, hostname_to_cert: Mapping[str, Path]
) -> None:
    """Update the nginx configuration files and load them.

    Args:
        configuration: The nginx locations configurations.
        hostname_to_cert: The mapping of hostname to the TLS certificates filepath.

    Raises:
        NginxConfigurationAggregateError: All failures related to creating nginx configuration.
        NginxFileError: File operation errors while updating nginx configuration files.
    """
    # This will reset the file permissions.
    _reset_nginx_files()

    try:
        _create_status_page_config()
    except NginxFileError:
        logger.info("Stop updating configuration file due to file write issues")
        raise

    errored_hosts: list[str] = []
    configuration_errors: list[NginxConfigurationError] = []
    for host, config in configuration.items():
        try:
            cert_path = None
            if host in hostname_to_cert:
                cert_path = hostname_to_cert[host]
            _create_server_config(host, config, cert_path)
        except NginxConfigurationError as err:
            errored_hosts.append(host)
            configuration_errors.append(err)
            continue
        except NginxFileError:
            logger.info("Stop updating configuration file due to file write issues")
            raise

    if errored_hosts:
        raise NginxConfigurationAggregateError(errored_hosts, configuration_errors)

    _load_config()


def _load_config() -> None:  # pragma: no cover
    """Load nginx configurations."""
    if _systemctl_status_check():
        logger.info("Loading nginx configuration files")
        # This is reload the configuration files without interrupting service.
        execute_command(["sudo", "nginx", "-s", "reload"])
        return

    logger.info("Restarting nginx to load the configuration files.")
    execute_command(["sudo", "systemctl", "restart", "nginx"])


def _reset_nginx_files() -> None:
    """Reset the Nginx files.

    Raises:
        NginxFileError: File operation errors resetting Nginx files.
    """
    try:
        logger.info("Resetting the nginx sites configuration files directories.")
        if NGINX_SITES_AVAILABLE_PATH.exists():
            shutil.rmtree(NGINX_SITES_AVAILABLE_PATH)
        if NGINX_SITES_ENABLED_PATH.exists():
            shutil.rmtree(NGINX_SITES_ENABLED_PATH)
        # The default permission for nginx configuration files are 755.
        NGINX_SITES_AVAILABLE_PATH.mkdir(mode=0o755, parents=True, exist_ok=True)
        NGINX_SITES_ENABLED_PATH.mkdir(mode=0o755, parents=True, exist_ok=True)
        NGINX_SITES_AVAILABLE_PATH.chmod(mode=0o755)
        NGINX_SITES_ENABLED_PATH.chmod(mode=0o755)
        logger.info("Ensure nginx cache directory is present.")
        NGINX_PROXY_CACHE_DIR_PATH.mkdir(mode=0o755, parents=True, exist_ok=True)
        user = pwd.getpwnam(NGINX_USER)
        os.chown(NGINX_PROXY_CACHE_DIR_PATH, user.pw_uid, user.pw_gid)
    except (PermissionError, OSError, IOError) as err:
        logger.exception("Failed to reset the nginx files.")
        raise NginxFileError("Failed to reset nginx files") from err


def _create_status_page_config() -> None:
    """Create the nginx configuration file for status page."""
    logger.info("Creating the nginx site configuration file for status page")
    # The following should not throw any nginx.ParseError as it is static.
    nginx_config = nginx.Conf(
        nginx.Server(
            nginx.Location(
                NGINX_STATUS_URL_PATH,
                nginx.Key("stub_status", "on"),
                nginx.Key("allow", "127.0.0.1"),
                nginx.Key("deny", "all"),
            )
        )
    )
    _create_and_enable_config("nginx_status", nginx_config)


def _create_server_config(
    host: str, configuration: HostConfig, certificate_path: Path | None
) -> None:
    """Create the nginx configuration file for a virtual host.

    Args:
        host: The name of the virtual host.
        configuration: The configurations of the host.
        certificate_path: The filepath to the TLS certificate for the host.

    Raises:
        NginxConfigurationError: Failed to convert the configuration to nginx format.
    """
    logger.info("Creating the nginx site configuration file for hosts %s", host)
    try:
        nginx_config = nginx.Conf(
            nginx.Key(
                "proxy_cache_path",
                f"{NGINX_PROXY_CACHE_DIR_PATH} use_temp_path=off levels=1:2 keys_zone={host}:10m",
            )
        )
        server_config = nginx.Server(
            nginx.Key("proxy_cache", host),
            nginx.Key("server_name", host),
            nginx.Key("access_log", _get_access_log_path(host)),
            nginx.Key("error_log", _get_error_log_path(host)),
        )

        if certificate_path is not None:
            server_config.add(nginx.Key("listen", "443 ssl"))
            server_config.add(nginx.Key("ssl_certificate", str(certificate_path)))
            server_config.add(nginx.Key("ssl_certificate_key", str(certificate_path)))

        for path, config in configuration.items():
            # Each set of hostname configuration with path configuration needs a upstream.
            # Each upstream needs a unique upstream hostname.
            # Since the hostname configuration supports any valid hostname, which is up to 255 in
            # length, the upstream hostname cannot be built upon it. Therefore, UUIDv4 is used to
            # the upstream hostname.
            upstream = str(uuid.uuid4())
            upstream_keys = _get_upstream_config_keys(config)
            upstream_config = nginx.Upstream(upstream, *upstream_keys)
            nginx_config.add(upstream_config)

            location_keys = _get_location_config_keys(config, upstream, host)
            server_config.add(nginx.Location(path, *location_keys))
        nginx_config.add(server_config)
    except nginx.ParseError as err:
        logger.exception(
            "Unable to convert %s configuration to nginx format: %s", host, configuration
        )
        raise NginxConfigurationError(
            f"Unable to convert {host} configuration to nginx format: {configuration}"
        ) from err

    _create_and_enable_config(host, nginx_config)


def _get_upstream_config_keys(config: LocationConfig) -> tuple[nginx.Key, ...]:
    """Create the nginx keys for the upstream configuration.

    Args:
        config: The location configurations.

    Returns:
        The nginx.Key for the upstream configuration.
    """
<<<<<<< HEAD
    port = 80
    if config.protocol == Protocol.HTTPS:
        port = 443
    keys = [
        nginx.Key("server", f"{ip}:{port} fail_timeout={config.fail_timeout}") for ip in config.backends
=======
    keys = [
        nginx.Key("server", f"{ip} fail_timeout={config.fail_timeout}") for ip in config.backends
>>>>>>> 25f24339
    ]
    return tuple(keys)


def _get_location_config_keys(
    config: LocationConfig, upstream: str, host: str
) -> tuple[nginx.Key, ...]:
    """Create the nginx keys for location configuration.

    Args:
        config: The location configurations.
        upstream: The upstream hostname for the backends.
        host: The hostname for this server.

    Returns:
        The nginx.Key for the Location configuration.
    """
    keys = [
        nginx.Key("proxy_pass", f"{config.protocol.value}://{upstream}{config.backends_path}"),
        nginx.Key("proxy_set_header", f'Host "{host}"'),
    ]

    for cache_valid in config.proxy_cache_valid:
        keys.append(nginx.Key("proxy_cache_valid", cache_valid))

    return tuple(keys)


def _create_and_enable_config(host: str, nginx_config: nginx.Conf) -> None:
    """Store the nginx configuration and enable it.

    Nginx configuration files are usually stored in the sites-available path.
    The configurations that are enabled are usually symlink to the sites-enabled path.

    Args:
        host: The name of the host.
        nginx_config: The configuration to store as file and enable.

    Raises:
        NginxFileError: File operation errors while updating nginx configuration files.
    """
    try:
        nginx.dumpf(nginx_config, _get_sites_available_path(host))
        _get_sites_enabled_path(host).symlink_to(_get_sites_available_path(host))
    except (PermissionError, FileNotFoundError) as err:
        logger.exception("Issue with configuration directories")
        raise NginxFileError("Issue with configuration directories") from err
    except (OSError, IOError) as err:
        logger.exception("File write issue with configuration file")
        raise NginxFileError("File write issue with configuration file") from err


def _get_sites_available_path(host: str) -> Path:
    """Get the sites available configuration path to a host.

    Args:
        host: The name of the host.

    Returns:
        The path.
    """
    return NGINX_SITES_AVAILABLE_PATH / f"{host}.conf"


def _get_sites_enabled_path(host: str) -> Path:
    """Get the sites enabled configuration path to a host.

    Args:
        host: The name of the host.

    Returns:
        The path.
    """
    return NGINX_SITES_ENABLED_PATH / f"{host}.conf"


def _get_access_log_path(host: str) -> Path:
    """Get the access log path for a host.

    Args:
        host: The name of the host.

    Returns:
        The path.
    """
    return NGINX_LOG_PATH / f"{host}-access.log"


def _get_error_log_path(host: str) -> Path:
    """Get the error log path for a host.

    Args:
        host: The name of the host.

    Returns:
        The path.
    """
    return NGINX_LOG_PATH / f"{host}-error.log"<|MERGE_RESOLUTION|>--- conflicted
+++ resolved
@@ -21,11 +21,7 @@
     NginxSetupError,
     NginxStopError,
 )
-<<<<<<< HEAD
 from state import HostConfig, LocationConfig, NginxConfig, Protocol
-=======
-from state import HostConfig, LocationConfig, NginxConfig
->>>>>>> 25f24339
 from utilities import execute_command
 
 logger = logging.getLogger(__name__)
@@ -275,16 +271,12 @@
     Returns:
         The nginx.Key for the upstream configuration.
     """
-<<<<<<< HEAD
     port = 80
     if config.protocol == Protocol.HTTPS:
         port = 443
     keys = [
-        nginx.Key("server", f"{ip}:{port} fail_timeout={config.fail_timeout}") for ip in config.backends
-=======
-    keys = [
-        nginx.Key("server", f"{ip} fail_timeout={config.fail_timeout}") for ip in config.backends
->>>>>>> 25f24339
+        nginx.Key("server", f"{ip}:{port} fail_timeout={config.fail_timeout}")
+        for ip in config.backends
     ]
     return tuple(keys)
 
